--- conflicted
+++ resolved
@@ -82,13 +82,7 @@
     tox = pyscaffold.extensions.tox:Tox
     travis = pyscaffold.extensions.travis:Travis
     gitlab = pyscaffold.extensions.gitlab_ci:GitLab
-<<<<<<< HEAD
-    no_skeleton = pyscaffold.extensions.no_skeleton:NoSkeleton
-=======
     cirrus = pyscaffold.extensions.cirrus:Cirrus
-    django = pyscaffold.extensions.django:Django
-    cookiecutter = pyscaffold.extensions.cookiecutter:Cookiecutter
->>>>>>> d5332e94
 setuptools.file_finders =
     setuptools_scm = pyscaffold.contrib.setuptools_scm.integration:find_files
 setuptools_scm.parse_scm =
