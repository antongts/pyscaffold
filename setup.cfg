--- conflicted
+++ resolved
@@ -40,12 +40,7 @@
 install_requires =
     importlib-metadata; python_version<"3.8"
     appdirs>=1.4.4,<2
-<<<<<<< HEAD
-    configupdater>=1.1.2,<2
-    inquirer>=2.7,<3
-=======
     configupdater>=1.1.3,<2
->>>>>>> 97ffee43
     setuptools>=38.3
     setuptools_scm>=5,<6
     tomlkit>=0.7.0,<2
