"""
Built-in extensions for PyScaffold.
"""
import argparse
<<<<<<< HEAD
from typing import TYPE_CHECKING, List, Optional, Type
=======
import sys
import textwrap
from typing import Callable, Iterator, List, Optional, Type
>>>>>>> 97ffee43

from ..actions import Action, register, unregister
from ..exceptions import ErrorLoadingExtension
from ..identification import dasherize, deterministic_sort, underscore

if sys.version_info[:2] >= (3, 8):
    # TODO: Import directly (no need for conditional) when `python_requires = >= 3.8`
    from importlib.metadata import EntryPoint, entry_points  # pragma: no cover
else:
    from importlib_metadata import EntryPoint, entry_points  # pragma: no cover


ENTRYPOINT_GROUP = "pyscaffold.cli"

if TYPE_CHECKING:
    from ..cli_parser import ArgumentParser


class Extension:
    """Base class for PyScaffold's extensions

    Args:
        name (str): How the extension should be named. Default: name of class
            By default, this value is used to create the activation flag in
            PyScaffold cli.

    See our docs on how to create extensions in:
    https://pyscaffold.org/en/latest/extensions.html

    Also check :obj:`~pyscaffold.actions`, :obj:`~pyscaffold.structure.Structure` and
    :obj:`~pyscaffold.operations.ScaffoldOpts` for more details.

    Note:
        Please name your class using a CamelCase version of the name you use in the
        setuptools entrypoint (alternatively you will need to overwrite the ``name``
        property to match the entrypoint name).
    """

    persist = True
    """When ``True`` PyScaffold will store the extension in the PyScaffold's section of
    ``setup.cfg``. Useful for updates. Set to ``False`` if the extension should not be
    re-invoked on updates.
    """

    def __init__(self, name: Optional[str] = None):
        self._name = name or underscore(self.__class__.__name__)

    @property
    def name(self):
        return self._name

    @property
    def flag(self) -> str:
        return f"--{dasherize(self.name)}"

    @property
    def help_text(self) -> str:
        if self.__doc__ is None:
            raise NotImplementedError("Please provide a help text for your extension")

        doc = " ".join([line.strip() for line in self.__doc__.split("\n")])
        return doc[0].lower() + doc[1:]

    def augment_cli(self, parser: "ArgumentParser"):
        """Augments the command-line interface parser.

        A command line argument ``--FLAG`` where FLAG=``self.name`` is added
        which appends ``self.activate`` to the list of extensions. As help
        text the docstring of the extension class is used.
        In most cases this method does not need to be overwritten.

        Args:
            parser: current parser object
        """
        parser.add_argument(
            self.flag,
            dest="extensions",
            action="append_const",
            const=self,
            help=self.help_text,
        )
        return self

    def activate(self, actions: List[Action]) -> List[Action]:
        """Activates the extension by registering its functionality

        Args:
            actions (List[Action]): list of action to perform

        Returns:
            List[Action]: updated list of actions
        """
        raise NotImplementedError(f"Extension {self.name} has no actions registered")

    register = staticmethod(register)
    """Shortcut for :obj:`pyscaffold.actions.register`"""

    unregister = staticmethod(unregister)
    """Shortcut for :obj:`pyscaffold.actions.unregister`"""

    def __call__(self, actions: List[Action]) -> List[Action]:
        """Just delegating to :obj:`self.activate`"""
        return self.activate(actions)


def include(*extensions: Extension) -> Type[argparse.Action]:
    """Create a custom :obj:`argparse.Action` that saves multiple extensions for
    activation.

    Args:
        *extensions: extension objects to be saved
    """

    class IncludeExtensions(argparse.Action):
        """Appends the given extensions to the extensions list."""

        def __call__(self, parser, namespace, values, option_string=None):
            ext_list = list(getattr(namespace, "extensions", []))
            namespace.extensions = ext_list + list(extensions)

    return IncludeExtensions


def store_with(*extensions: Extension) -> Type[argparse.Action]:
    """Create a custom :obj:`argparse.Action` that stores the value of the given option
    in addition to saving the extension for activation.

    Args:
        *extensions: extension objects to be saved for activation
    """

    class AddExtensionAndStore(include(*extensions)):  # type: ignore
        """\
        Consumes the values provided, but also appends the given extension
        to the extensions list.
        """

        def __call__(self, parser, namespace, values, option_string=None):
            super().__call__(parser, namespace, values, option_string)
            setattr(namespace, self.dest, values)

    return AddExtensionAndStore


def iterate_entry_points(group=ENTRYPOINT_GROUP) -> Iterator[EntryPoint]:
    """Produces a generator yielding an EntryPoint object for each extension registered
    via setuptools `entry point mechanism`_.

    This method can be used in conjunction with :obj:`load_from_entry_point` to filter
    the extensions before actually loading them.


    .. _entry point mechanism: https://setuptools.readthedocs.io/en/latest/pkg_resources.html?highlight=entrypoint#id15
    """  # noqa
    return (extension for extension in entry_points().get(group, []))


def load_from_entry_point(entry_point: EntryPoint) -> Extension:
    """Carefully load the extension, raising a meaningful message in case of errors"""
    try:
        return entry_point.load()(entry_point.name)
    except Exception as ex:
        raise ErrorLoadingExtension(entry_point=entry_point) from ex


def list_from_entry_points(
    group: str = ENTRYPOINT_GROUP,
    filtering: Callable[[EntryPoint], bool] = lambda _: True,
) -> List[Extension]:
    """Produces a list of extension objects for each extension registered
    via `setuptools`_ entry point mechanism.

    Args:
        group: name of the setuptools' entry_point group where extensions is being
            registered
        filtering: function returning a boolean deciding if the entry point should be
            loaded and included (or not) in the final list. A ``True`` return means the
            extension should be included.

    .. _setuptools: https://setuptools.readthedocs.io/en/latest/pkg_resources.html?highlight=entrypoint#id15
    """  # noqa
    return deterministic_sort(
        load_from_entry_point(e) for e in iterate_entry_points(group) if filtering(e)
    )<|MERGE_RESOLUTION|>--- conflicted
+++ resolved
@@ -2,13 +2,9 @@
 Built-in extensions for PyScaffold.
 """
 import argparse
-<<<<<<< HEAD
-from typing import TYPE_CHECKING, List, Optional, Type
-=======
 import sys
 import textwrap
-from typing import Callable, Iterator, List, Optional, Type
->>>>>>> 97ffee43
+from typing import TYPE_CHECKING, Callable, Iterator, List, Optional, Type
 
 from ..actions import Action, register, unregister
 from ..exceptions import ErrorLoadingExtension
