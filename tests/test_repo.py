--- conflicted
+++ resolved
@@ -71,11 +71,7 @@
         struct, _ = update.apply_update_rules(struct, opts)
         structure.create_structure(struct, opts)
         repo.init_commit_repo(project, struct)
-<<<<<<< HEAD
-    shutil.rmtree(str(Path('inner_project', '.git')))
-=======
     utils.rm_rf(os.path.join('inner_project', '.git'))
->>>>>>> 47620e83
     shutil.move('inner_project', 'main_project/inner_project')
     with utils.chdir('main_project'):
         main_version = subprocess.check_output([
