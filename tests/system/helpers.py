--- conflicted
+++ resolved
@@ -1,8 +1,4 @@
-<<<<<<< HEAD
-# -*- coding: utf-8 -*-
-=======
 import logging
->>>>>>> 6598a743
 import os
 import shlex
 import sys
@@ -13,21 +9,15 @@
 from shutil import which
 from subprocess import STDOUT, CalledProcessError, check_output
 
-<<<<<<< HEAD
-IS_POSIX = os.name == "posix"
-=======
 import pytest
 
 IS_POSIX = os.name == "posix"
 
->>>>>>> 6598a743
 PYTHON = sys.executable
 """Same python executable executing the tests... Hopefully the one inside the virtualenv
 inside tox folder. If we install packages by mistake is not a huge problem.
 """
 
-<<<<<<< HEAD
-=======
 
 def find_package_bin(package, binary=None):
     """If a ``package`` can be executed via ``python -m`` (with the current python)
@@ -59,7 +49,6 @@
     env.update(kwargs)
     return env
 
->>>>>>> 6598a743
 
 def run(*args, **kwargs):
     """Run the external command. See ``subprocess.check_output``."""
@@ -70,13 +59,8 @@
         else:
             args = args[0]
 
-<<<<<<< HEAD
-    # if args[0] in ("python", "putup", "pip", "tox", "pytest", "pre-commit"):
-    #     raise SystemError("Please specify an executable with explicit path")
-=======
     if args[0] in ("python", "putup", "pip", "tox", "pytest", "pre-commit"):
         raise SystemError("Please specify an executable with explicit path")
->>>>>>> 6598a743
 
     opts = dict(stderr=STDOUT, universal_newlines=True)
     opts.update(kwargs)
@@ -93,34 +77,16 @@
         raise
 
 
-<<<<<<< HEAD
-def merge_env(other=None, **kwargs):
-    """Create a dict from merging items to the current ``os.environ``"""
-    env = {k: v for k, v in environ.items()}  # Clone the environ as a dict
-    env.update(other or {})
-    env.update(kwargs)
-    return env
-=======
 def sphinx_cmd(build):
     docs_dir = Path("docs")
     build_dir = docs_dir / "_build"
     doctrees = build_dir / "doctrees"
     output_dir = build_dir / build
     return f"{PYTHON} -m sphinx -b {build} -d {doctrees} {docs_dir} {output_dir}"
->>>>>>> 6598a743
 
 
 def run_common_tasks(tests=True, flake8=True):
     if tests:
-<<<<<<< HEAD
-        run("{PYTHON} -m pytest".format(PYTHON=PYTHON), env=merge_env(PYTHONPATH="src"))
-
-    run("{PYTHON} setup.py doctest".format(PYTHON=PYTHON))
-    run("{PYTHON} setup.py docs".format(PYTHON=PYTHON))
-    run("{PYTHON} setup.py --version".format(PYTHON=PYTHON))
-    run("{PYTHON} setup.py sdist".format(PYTHON=PYTHON))
-    run("{PYTHON} setup.py bdist".format(PYTHON=PYTHON))
-=======
         run(f"{PYTHON} -m pytest", env=merge_env(PYTHONPATH="src"))
 
     run(sphinx_cmd("doctest"))
@@ -130,7 +96,6 @@
     run(f"{PYTHON} setup.py sdist")
     run(f"{PYTHON} setup.py bdist")
     run(f"{PYTHON} -m build .")
->>>>>>> 6598a743
 
     if flake8 and environ.get("COVERAGE") == "true":
         run(f"{PYTHON} -m flake8 --count")